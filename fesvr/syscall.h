// See LICENSE for license details.

#ifndef __SYSCALL_H
#define __SYSCALL_H

#include "device.h"
#include <vector>
#include <string>
#include <map>
#include "strace.h"

class syscall_t;
typedef reg_t (syscall_t::*syscall_func_t)(reg_t, reg_t, reg_t, reg_t, reg_t, reg_t, reg_t);

class htif_t;
class memif_t;

class fds_t
{
 public:
  reg_t alloc(int fd);
  void dealloc(reg_t fd);
  int lookup(reg_t fd);
 private:
  std::vector<int> fds;
};

class syscall_t : public device_t
{
 public:
  syscall_t(htif_t*);
<<<<<<< HEAD
=======
  void enable_strace(const char* output_path);
>>>>>>> b445dbfa

 private:
  strace m_strace;
  const char* identity() { return "syscall_proxy"; }

  htif_t* htif;
  memif_t* memif;
  std::vector<syscall_func_t> table;
  fds_t fds;

  uint16_t sys_getrandom_rand_xsubi[3];

  void handle_syscall(command_t cmd);
  void dispatch(addr_t mm);
  std::string do_chroot(const char* fn);
  std::string undo_chroot(const char* fn);

  reg_t sys_exit(reg_t, reg_t, reg_t, reg_t, reg_t, reg_t, reg_t);
  reg_t sys_openat(reg_t, reg_t, reg_t, reg_t, reg_t, reg_t, reg_t);
  reg_t sys_read(reg_t, reg_t, reg_t, reg_t, reg_t, reg_t, reg_t);
  reg_t sys_pread(reg_t, reg_t, reg_t, reg_t, reg_t, reg_t, reg_t);
  reg_t sys_write(reg_t, reg_t, reg_t, reg_t, reg_t, reg_t, reg_t);
  reg_t sys_pwrite(reg_t, reg_t, reg_t, reg_t, reg_t, reg_t, reg_t);
  reg_t sys_close(reg_t, reg_t, reg_t, reg_t, reg_t, reg_t, reg_t);
  reg_t sys_lseek(reg_t, reg_t, reg_t, reg_t, reg_t, reg_t, reg_t);
  reg_t sys_fstat(reg_t, reg_t, reg_t, reg_t, reg_t, reg_t, reg_t);
  reg_t sys_lstat(reg_t, reg_t, reg_t, reg_t, reg_t, reg_t, reg_t);
  reg_t sys_fstatat(reg_t, reg_t, reg_t, reg_t, reg_t, reg_t, reg_t);
  reg_t sys_faccessat(reg_t, reg_t, reg_t, reg_t, reg_t, reg_t, reg_t);
  reg_t sys_fcntl(reg_t, reg_t, reg_t, reg_t, reg_t, reg_t, reg_t);
  reg_t sys_linkat(reg_t, reg_t, reg_t, reg_t, reg_t, reg_t, reg_t);
  reg_t sys_unlinkat(reg_t, reg_t, reg_t, reg_t, reg_t, reg_t, reg_t);
  reg_t sys_mkdirat(reg_t, reg_t, reg_t, reg_t, reg_t, reg_t, reg_t);
  reg_t sys_getcwd(reg_t, reg_t, reg_t, reg_t, reg_t, reg_t, reg_t);
  reg_t sys_getmainvars(reg_t, reg_t, reg_t, reg_t, reg_t, reg_t, reg_t);
  reg_t sys_ftruncate(reg_t, reg_t, reg_t, reg_t, reg_t, reg_t, reg_t);
  reg_t sys_chdir(reg_t, reg_t, reg_t, reg_t, reg_t, reg_t, reg_t);
  reg_t sys_getdents64(reg_t, reg_t, reg_t, reg_t, reg_t, reg_t, reg_t);
  reg_t sys_getrandom(reg_t, reg_t, reg_t, reg_t, reg_t, reg_t, reg_t);
  reg_t sys_renameat2(reg_t, reg_t, reg_t, reg_t, reg_t, reg_t, reg_t);
};

#endif<|MERGE_RESOLUTION|>--- conflicted
+++ resolved
@@ -29,10 +29,7 @@
 {
  public:
   syscall_t(htif_t*);
-<<<<<<< HEAD
-=======
   void enable_strace(const char* output_path);
->>>>>>> b445dbfa
 
  private:
   strace m_strace;
