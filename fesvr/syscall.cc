// See LICENSE for license details.

#include "syscall.h"
#include "htif.h"
#include <unistd.h>
#include <fcntl.h>
#include <sys/stat.h>
#include <sys/syscall.h>
#include <errno.h>
#include <stdlib.h>
#include <assert.h>
#include <termios.h>
#include <dirent.h>
#include <sstream>
#include <iostream>

using namespace std::placeholders;

#define RISCV_AT_FDCWD -100

struct riscv_stat
{
  uint64_t dev;
  uint64_t ino;
  uint32_t mode;
  uint32_t nlink;
  uint32_t uid;
  uint32_t gid;
  uint64_t rdev;
  uint64_t __pad1;
  uint64_t size;
  uint32_t blksize;
  uint32_t __pad2;
  uint64_t blocks;
  uint64_t atime;
  uint64_t __pad3;
  uint64_t mtime;
  uint64_t __pad4;
  uint64_t ctime;
  uint64_t __pad5;
  uint32_t __unused4;
  uint32_t __unused5;

  riscv_stat(const struct stat& s)
    : dev(s.st_dev), ino(s.st_ino), mode(s.st_mode), nlink(s.st_nlink),
      uid(s.st_uid), gid(s.st_gid), rdev(s.st_rdev), __pad1(0),
      size(s.st_size), blksize(s.st_blksize), __pad2(0),
      blocks(s.st_blocks), atime(s.st_atime), __pad3(0),
      mtime(s.st_mtime), __pad4(0), ctime(s.st_ctime), __pad5(0),
      __unused4(0), __unused5(0) {}
};

syscall_t::syscall_t(htif_t* htif)
  : htif(htif), memif(&htif->memif()), table(2048)
{
  table[93] = &syscall_t::sys_exit;
  table[63] = &syscall_t::sys_read;
  table[64] = &syscall_t::sys_write;
  table[56] = &syscall_t::sys_openat;
  table[57] = &syscall_t::sys_close;
  table[80] = &syscall_t::sys_fstat;
  table[62] = &syscall_t::sys_lseek;
  table[1039] = &syscall_t::sys_lstat;
  table[79] = &syscall_t::sys_fstatat;
  table[48] = &syscall_t::sys_faccessat;
  table[25] = &syscall_t::sys_fcntl;
  table[37] = &syscall_t::sys_linkat;
  table[35] = &syscall_t::sys_unlinkat;
  table[34] = &syscall_t::sys_mkdirat;
  table[17] = &syscall_t::sys_getcwd;
  table[67] = &syscall_t::sys_pread;
  table[68] = &syscall_t::sys_pwrite;
  table[2011] = &syscall_t::sys_getmainvars;
  table[46] = &syscall_t::sys_ftruncate;
  table[49] = &syscall_t::sys_chdir;
  table[61] = &syscall_t::sys_getdents64;
  table[278] = &syscall_t::sys_getrandom;
  table[276] = &syscall_t::sys_renameat2;

  register_command(0, std::bind(&syscall_t::handle_syscall, this, _1), "syscall");

  int stdin_fd = dup(0), stdout_fd0 = dup(1), stdout_fd1 = dup(1);
  if (stdin_fd < 0 || stdout_fd0 < 0 || stdout_fd1 < 0)
    throw std::runtime_error("could not dup stdin/stdout");

  fds.alloc(stdin_fd); // stdin -> stdin
  fds.alloc(stdout_fd0); // stdout -> stdout
  fds.alloc(stdout_fd1); // stderr -> stdout

  // Set the seed for emulated sys_getrandom, see man DRAND48(3)
  sys_getrandom_rand_xsubi[0] = 0xf0f0u;
  sys_getrandom_rand_xsubi[1] = 0x0f0fu;
  sys_getrandom_rand_xsubi[2] = 0x330eu;
<<<<<<< HEAD
=======
}

void syscall_t::enable_strace(const char *output_path)
{
  m_strace.enable(output_path);
>>>>>>> b445dbfa
}

std::string syscall_t::do_chroot(const char* fn)
{
  if (!htif->chroot.empty() && *fn == '/')
    return htif->chroot + fn;
  return fn;
}

std::string syscall_t::undo_chroot(const char* fn)
{
  if (htif->chroot.empty())
    return fn;
  if (strncmp(fn, htif->chroot.c_str(), htif->chroot.size()) == 0
      && (htif->chroot.back() == '/' || fn[htif->chroot.size()] == '/'))
    return fn + htif->chroot.size() - (htif->chroot.back() == '/');
  return "/";
}

void syscall_t::handle_syscall(command_t cmd)
{
  if (cmd.payload() & 1) // test pass/fail
  {
    htif->exitcode = cmd.payload();
    if (htif->exit_code())
      std::cerr << "*** FAILED *** (tohost = " << htif->exit_code() << ")" << std::endl;
  }
  else // proxied system call
    dispatch(cmd.payload());

  cmd.respond(1);
}

reg_t syscall_t::sys_exit(reg_t code, reg_t a1, reg_t a2, reg_t a3, reg_t a4, reg_t a5, reg_t a6)
{
  htif->exitcode = code << 1 | 1;

  m_strace.syscall_record_begin("sys_exit", 93);
  m_strace.syscall_record_param_int64("status", code);
  m_strace.syscall_record_end(0);

  return 0;
}

static reg_t sysret_errno(sreg_t ret)
{
  return ret == -1 ? -errno : ret;
}

reg_t syscall_t::sys_read(reg_t fd, reg_t pbuf, reg_t len, reg_t a3, reg_t a4, reg_t a5, reg_t a6)
{
  std::vector<char> buf(len);
  ssize_t ret = read(fds.lookup(fd), &buf[0], len);
  reg_t ret_errno = sysret_errno(ret);
  if (ret > 0)
    memif->write(pbuf, ret, &buf[0]);

  m_strace.syscall_record_begin("sys_read", 63);
  m_strace.syscall_record_param_fd(PASS_PARAM(fd));
  m_strace.syscall_record_param_simple_ptr("buf", pbuf, 'o');
  m_strace.syscall_record_param_uint64("count", len);
  m_strace.syscall_record_end(ret_errno);

  return ret_errno;
}

reg_t syscall_t::sys_pread(reg_t fd, reg_t pbuf, reg_t len, reg_t off, reg_t a4, reg_t a5, reg_t a6)
{
  std::vector<char> buf(len);
  ssize_t ret = pread(fds.lookup(fd), &buf[0], len, off);
  reg_t ret_errno = sysret_errno(ret);
  if (ret > 0)
    memif->write(pbuf, ret, &buf[0]);

  m_strace.syscall_record_begin("sys_pread", 67);
  m_strace.syscall_record_param_fd(PASS_PARAM(fd));
  m_strace.syscall_record_param_simple_ptr("buf", pbuf, 'o');
  m_strace.syscall_record_param_uint64("count", len);
  m_strace.syscall_record_param_int64("offset", off);
  m_strace.syscall_record_end(ret_errno);

  return ret_errno;
}

reg_t syscall_t::sys_write(reg_t fd, reg_t pbuf, reg_t len, reg_t a3, reg_t a4, reg_t a5, reg_t a6)
{
  std::vector<char> buf(len);
  memif->read(pbuf, len, &buf[0]);
  reg_t ret = sysret_errno(write(fds.lookup(fd), &buf[0], len));

  m_strace.syscall_record_begin("sys_write", 64);
  m_strace.syscall_record_param_fd(PASS_PARAM(fd));
  m_strace.syscall_record_param_simple_ptr("buf", pbuf, 'i');
  m_strace.syscall_record_param_uint64("count", len);
  m_strace.syscall_record_end(ret);

  return ret;
}

reg_t syscall_t::sys_pwrite(reg_t fd, reg_t pbuf, reg_t len, reg_t off, reg_t a4, reg_t a5, reg_t a6)
{
  std::vector<char> buf(len);
  memif->read(pbuf, len, &buf[0]);
  reg_t ret = sysret_errno(pwrite(fds.lookup(fd), &buf[0], len, off));

  m_strace.syscall_record_begin("sys_pwrite", 68);
  m_strace.syscall_record_param_fd(PASS_PARAM(fd));
  m_strace.syscall_record_param_simple_ptr("buf", pbuf, 'i');
  m_strace.syscall_record_param_uint64("count", len);
  m_strace.syscall_record_param_int64("offset", off);
  m_strace.syscall_record_end(ret);

  return ret;
}

reg_t syscall_t::sys_close(reg_t fd, reg_t a1, reg_t a2, reg_t a3, reg_t a4, reg_t a5, reg_t a6)
{
  auto scall_ret = close(fds.lookup(fd));

  m_strace.syscall_record_begin("sys_close", 57);
  m_strace.syscall_record_param_fd(PASS_PARAM(fd));

  if (scall_ret < 0) {
    reg_t ret = sysret_errno(-1);
    m_strace.syscall_record_end(ret);
    return ret;
  }

  fds.dealloc(fd);
  m_strace.syscall_record_end(0);
  return 0;
}

reg_t syscall_t::sys_lseek(reg_t fd, reg_t offset, reg_t whence, reg_t a3, reg_t a4, reg_t a5, reg_t a6)
{
  reg_t ret = sysret_errno(lseek(fds.lookup(fd), offset, whence));

  m_strace.syscall_record_begin("sys_lseek", 62);
  m_strace.syscall_record_param_fd(PASS_PARAM(fd));
  m_strace.syscall_record_param_int64(PASS_PARAM(offset));
  m_strace.syscall_record_param_int64(PASS_PARAM(whence));
  m_strace.syscall_record_end(ret);

  return ret;
}

reg_t syscall_t::sys_fstat(reg_t fd, reg_t pbuf, reg_t a2, reg_t a3, reg_t a4, reg_t a5, reg_t a6)
{
  struct stat buf;
  reg_t ret = sysret_errno(fstat(fds.lookup(fd), &buf));
  if (ret != (reg_t)-1)
  {
    riscv_stat rbuf(buf);
    memif->write(pbuf, sizeof(rbuf), &rbuf);
  }

  m_strace.syscall_record_begin("sys_fstat", 80);
  m_strace.syscall_record_param_fd(PASS_PARAM(fd));
  m_strace.syscall_record_param_simple_ptr("statbuf", pbuf, 'o');
  m_strace.syscall_record_end(ret);

  return ret;
}

reg_t syscall_t::sys_fcntl(reg_t fd, reg_t cmd, reg_t arg, reg_t a3, reg_t a4, reg_t a5, reg_t a6)
{
  reg_t ret = sysret_errno(fcntl(fds.lookup(fd), cmd, arg));

  m_strace.syscall_record_begin("sys_fcntl", 25);
  m_strace.syscall_record_param_fd(PASS_PARAM(fd));
  m_strace.syscall_record_param_int64(PASS_PARAM(cmd));
  m_strace.syscall_record_param_uint64(PASS_PARAM(arg));
  m_strace.syscall_record_end(ret);

  return ret;
}

reg_t syscall_t::sys_ftruncate(reg_t fd, reg_t len, reg_t a2, reg_t a3, reg_t a4, reg_t a5, reg_t a6)
{
  reg_t ret = sysret_errno(ftruncate(fds.lookup(fd), len));

  m_strace.syscall_record_begin("sys_ftruncate", 46);
  m_strace.syscall_record_param_fd(PASS_PARAM(fd));
  m_strace.syscall_record_param_int64("length", len);
  m_strace.syscall_record_end(ret);

  return ret;
}

reg_t syscall_t::sys_lstat(reg_t pname, reg_t len, reg_t pbuf, reg_t a3, reg_t a4, reg_t a5, reg_t a6)
{
  std::vector<char> name(len);
  memif->read(pname, len, &name[0]);

  struct stat buf;
  reg_t ret = sysret_errno(lstat(do_chroot(&name[0]).c_str(), &buf));
  riscv_stat rbuf(buf);
  if (ret != (reg_t)-1)
  {
    riscv_stat rbuf(buf);
    memif->write(pbuf, sizeof(rbuf), &rbuf);
  }

  m_strace.syscall_record_begin("sys_lstat", 1039);
  m_strace.syscall_record_param_path_name("pathname", pname, &name[0], 'i');
  m_strace.syscall_record_param_simple_ptr("statbuf", pbuf, 'o');
  m_strace.syscall_record_end(ret);

  return ret;
}

#define AT_SYSCALL(syscall, fd, name, ...) \
  (syscall(fds.lookup(fd), do_chroot(name).c_str(), __VA_ARGS__))

reg_t syscall_t::sys_openat(reg_t dirfd, reg_t pname, reg_t len, reg_t flags, reg_t mode, reg_t a5, reg_t a6)
{
  std::vector<char> name(len);
  memif->read(pname, len, &name[0]);
  int fd = sysret_errno(AT_SYSCALL(openat, dirfd, &name[0], flags, mode));

  m_strace.syscall_record_begin("sys_openat", 56);
  m_strace.syscall_record_param_fd(PASS_PARAM(dirfd));
  m_strace.syscall_record_param_path_name("pathname", pname, &name[0], 'i');
  m_strace.syscall_record_param_int64(PASS_PARAM(flags));
  m_strace.syscall_record_param_uint64(PASS_PARAM(mode));

  reg_t ret;
  if (fd < 0) {
    ret = sysret_errno(-1);
    m_strace.syscall_record_end(ret);
    return ret;
  }

  ret = fds.alloc(fd);

  m_strace.syscall_record_end(ret);
  return ret;
}

reg_t syscall_t::sys_fstatat(reg_t dirfd, reg_t pname, reg_t len, reg_t pbuf, reg_t flags, reg_t a5, reg_t a6)
{
  std::vector<char> name(len);
  memif->read(pname, len, &name[0]);

  struct stat buf;
  reg_t ret = sysret_errno(AT_SYSCALL(fstatat, dirfd, &name[0], &buf, flags));
  if (ret != (reg_t)-1)
  {
    riscv_stat rbuf(buf);
    memif->write(pbuf, sizeof(rbuf), &rbuf);
  }

  m_strace.syscall_record_begin("sys_fstatat", 79);
  m_strace.syscall_record_param_fd(PASS_PARAM(dirfd));
  m_strace.syscall_record_param_path_name("pathname", pname, &name[0], 'i');
  m_strace.syscall_record_param_simple_ptr("statbuf", pbuf, 'o');
  m_strace.syscall_record_param_int64(PASS_PARAM(flags));
  m_strace.syscall_record_end(ret);

  return ret;
}

reg_t syscall_t::sys_faccessat(reg_t dirfd, reg_t pname, reg_t len, reg_t mode, reg_t a4, reg_t a5, reg_t a6)
{
  std::vector<char> name(len);
  memif->read(pname, len, &name[0]);
  reg_t ret = sysret_errno(AT_SYSCALL(faccessat, dirfd, &name[0], mode, 0));

  m_strace.syscall_record_begin("sys_faccessat", 48);
  m_strace.syscall_record_param_fd(PASS_PARAM(dirfd));
  m_strace.syscall_record_param_path_name("pathname", pname, &name[0], 'i');
  m_strace.syscall_record_param_int64(PASS_PARAM(mode));
  m_strace.syscall_record_param_int64("flags",0);
  m_strace.syscall_record_end(ret);

  return ret;
}

reg_t syscall_t::sys_linkat(reg_t odirfd, reg_t poname, reg_t olen, reg_t ndirfd, reg_t pnname, reg_t nlen, reg_t flags)
{
  std::vector<char> oname(olen), nname(nlen);
  memif->read(poname, olen, &oname[0]);
  memif->read(pnname, nlen, &nname[0]);
<<<<<<< HEAD
  return sysret_errno(linkat(fds.lookup(odirfd), do_chroot(&oname[0]).c_str(),
                             fds.lookup(ndirfd), do_chroot(&nname[0]).c_str(),
                             flags));
=======
  reg_t ret = sysret_errno(linkat(fds.lookup(odirfd), do_chroot(&oname[0]).c_str(),
                                  fds.lookup(ndirfd), do_chroot(&nname[0]).c_str(),
                                  flags));

  m_strace.syscall_record_begin("sys_linkat", 37);
  m_strace.syscall_record_param_fd("olddirfd", odirfd);
  m_strace.syscall_record_param_path_name("oldpath", poname, &oname[0], 'i');
  m_strace.syscall_record_param_fd("newdirfd", ndirfd);
  m_strace.syscall_record_param_path_name("newpath", pnname, &nname[0], 'i');
  m_strace.syscall_record_param_int64(PASS_PARAM(flags));
  m_strace.syscall_record_end(ret);

  return ret;
>>>>>>> b445dbfa
}

reg_t syscall_t::sys_unlinkat(reg_t dirfd, reg_t pname, reg_t len, reg_t flags, reg_t a4, reg_t a5, reg_t a6)
{
  std::vector<char> name(len);
  memif->read(pname, len, &name[0]);
  reg_t ret = sysret_errno(AT_SYSCALL(unlinkat, dirfd, &name[0], flags));

  m_strace.syscall_record_begin("sys_unlinkat", 35);
  m_strace.syscall_record_param_fd(PASS_PARAM(dirfd));
  m_strace.syscall_record_param_path_name("pathname", pname, &name[0], 'i');
  m_strace.syscall_record_param_int64(PASS_PARAM(flags));
  m_strace.syscall_record_end(ret);

  return ret;
}

reg_t syscall_t::sys_mkdirat(reg_t dirfd, reg_t pname, reg_t len, reg_t mode, reg_t a4, reg_t a5, reg_t a6)
{
  std::vector<char> name(len);
  memif->read(pname, len, &name[0]);
  reg_t ret = sysret_errno(AT_SYSCALL(mkdirat, dirfd, &name[0], mode));

  m_strace.syscall_record_begin("sys_mkdirat", 34);
  m_strace.syscall_record_param_fd(PASS_PARAM(dirfd));
  m_strace.syscall_record_param_path_name("pathname", pname, &name[0], 'i');
  m_strace.syscall_record_param_uint64(PASS_PARAM(mode));
  m_strace.syscall_record_end(ret);

  return ret;
}

reg_t syscall_t::sys_getcwd(reg_t pbuf, reg_t size, reg_t a2, reg_t a3, reg_t a4, reg_t a5, reg_t a6)
{
  std::vector<char> buf(size);
  char* ret = getcwd(&buf[0], size);

  m_strace.syscall_record_begin("sys_getcwd", 17);
  m_strace.syscall_record_param_simple_ptr("buf", pbuf, 'o');
  m_strace.syscall_record_param_uint64(PASS_PARAM(size));

  if (ret == NULL){
    reg_t r = sysret_errno(-1);
    m_strace.syscall_record_end(r);
    return r;
  }

  std::string tmp = undo_chroot(&buf[0]);
  if (size <= tmp.size()){
    reg_t r = -ENOMEM;
    m_strace.syscall_record_end(r);
    return r;
  }

  memif->write(pbuf, tmp.size() + 1, &tmp[0]);

  reg_t r = tmp.size() + 1;
  m_strace.syscall_record_end(r);
  return r;
}

reg_t syscall_t::sys_getmainvars(reg_t pbuf, reg_t limit, reg_t a2, reg_t a3, reg_t a4, reg_t a5, reg_t a6)
{
  std::vector<std::string> args = htif->target_args();
  std::vector<uint64_t> words(args.size() + 3);
  words[0] = args.size();
  words[args.size()+1] = 0; // argv[argc] = NULL
  words[args.size()+2] = 0; // envp[0] = NULL

  size_t sz = (args.size() + 3) * sizeof(words[0]);
  for (size_t i = 0; i < args.size(); i++)
  {
    words[i+1] = sz + pbuf;
    sz += args[i].length() + 1;
  }

  std::vector<char> bytes(sz);
  memcpy(&bytes[0], &words[0], sizeof(words[0]) * words.size());
  for (size_t i = 0; i < args.size(); i++)
    strcpy(&bytes[words[i+1] - pbuf], args[i].c_str());

  m_strace.syscall_record_begin("sys_getmainvars", 2011);
  m_strace.syscall_record_param_simple_ptr("buf", pbuf, 'o');
  m_strace.syscall_record_param_uint64(PASS_PARAM(limit));

  if (bytes.size() > limit){
    m_strace.syscall_record_end(-ENOMEM);
    return -ENOMEM;
  }


  memif->write(pbuf, bytes.size(), &bytes[0]);

  m_strace.syscall_record_end(0);
  return 0;
}

reg_t syscall_t::sys_chdir(reg_t path, reg_t size, reg_t a2, reg_t a3, reg_t a4, reg_t a5, reg_t a6)
{
  std::vector<char> buf(size);
  for (size_t offset = 0; offset < size; offset++)
  {
    buf[offset] = memif->read_uint8(path + offset);
    if (!buf[offset])
      break;
  }
  assert(buf[size-1] == 0);
<<<<<<< HEAD
  return sysret_errno(chdir(
    do_chroot(&buf[0]).c_str())
  );
=======
  reg_t ret = sysret_errno(chdir(
    do_chroot(&buf[0]).c_str())
  );

  m_strace.syscall_record_begin("sys_chdir", 49);
  m_strace.syscall_record_param_path_name(PASS_PARAM(path), buf.data(), 'i');
  m_strace.syscall_record_end(ret);

  return ret;
>>>>>>> b445dbfa
}

reg_t syscall_t::sys_getdents64(reg_t fd, reg_t dirbuf, reg_t size, reg_t a3, reg_t a4, reg_t a5, reg_t a6)
{
  std::vector<char> buf(size);
  reg_t ret = sysret_errno(syscall(SYS_getdents64, fds.lookup(fd), &buf[0], size));
  if ((sreg_t)ret > 0)
  {
    memif->write(dirbuf, ret, &buf[0]);
  }

  m_strace.syscall_record_begin("sys_getdents64", 61);
  m_strace.syscall_record_param_fd(PASS_PARAM(fd));
  m_strace.syscall_record_param_simple_ptr("dirp", dirbuf, 'o');
  m_strace.syscall_record_param_uint64("count", size);
  m_strace.syscall_record_end(ret);

  return ret;
}

reg_t syscall_t::sys_getrandom(reg_t pbuf, reg_t len, reg_t flags, reg_t a3, reg_t a4, reg_t a5, reg_t a6){
  std::vector<unsigned char> buf(len);
  for (size_t i = 0; i < len; ++i){
    buf[i] = nrand48(sys_getrandom_rand_xsubi);
  }
  memif->write(pbuf, len, &buf[0]);
<<<<<<< HEAD
=======

  m_strace.syscall_record_begin("sys_getrandom", 278);
  m_strace.syscall_record_param_simple_ptr("buf", pbuf, 'o');
  m_strace.syscall_record_param_uint64("buflen", len);
  m_strace.syscall_record_param_uint64(PASS_PARAM(flags));
  m_strace.syscall_record_end(len);

>>>>>>> b445dbfa
  return len;
}

reg_t syscall_t::sys_renameat2(reg_t odirfd, reg_t popath, reg_t olen, reg_t ndirfd, reg_t pnpath, reg_t nlen, reg_t flags)
{
  std::vector<char> opath(olen), npath(nlen);
  memif->read(popath, olen, &opath[0]);
  memif->read(pnpath, nlen, &npath[0]);
<<<<<<< HEAD
  return sysret_errno(syscall(SYS_renameat2,
    fds.lookup(odirfd), do_chroot(&opath[0]).c_str(),
    fds.lookup(ndirfd), do_chroot(&npath[0]).c_str(),
    flags)
  );
=======
  reg_t ret = sysret_errno(syscall(SYS_renameat2,
                                        fds.lookup(odirfd), do_chroot(&opath[0]).c_str(),
                                        fds.lookup(ndirfd), do_chroot(&npath[0]).c_str(),
                                        flags));

  m_strace.syscall_record_begin("sys_renameat2", 276);
  m_strace.syscall_record_param_fd("olddirfd", odirfd);
  m_strace.syscall_record_param_path_name("oldpath", popath, &opath[0], 'i');
  m_strace.syscall_record_param_fd("newdirfd", ndirfd);
  m_strace.syscall_record_param_path_name("newpath", pnpath, &npath[0], 'i');
  m_strace.syscall_record_param_uint64(PASS_PARAM(flags));
  m_strace.syscall_record_end(ret);

  return ret;
>>>>>>> b445dbfa
}

void syscall_t::dispatch(reg_t mm)
{
  reg_t magicmem[8];
  memif->read(mm, sizeof(magicmem), magicmem);

  reg_t n = magicmem[0];
  if (n >= table.size() || !table[n])
    throw std::runtime_error("bad syscall #" + std::to_string(n));

  magicmem[0] = (this->*table[n])(magicmem[1], magicmem[2], magicmem[3], magicmem[4], magicmem[5], magicmem[6], magicmem[7]);

  memif->write(mm, sizeof(magicmem), magicmem);
}

reg_t fds_t::alloc(int fd)
{
  reg_t i;
  for (i = 0; i < fds.size(); i++)
    if (fds[i] == -1)
      break;

  if (i == fds.size())
    fds.resize(i+1);

  fds[i] = fd;
  return i;
}

void fds_t::dealloc(reg_t fd)
{
  fds[fd] = -1;
}

int fds_t::lookup(reg_t fd)
{
  if (int(fd) == RISCV_AT_FDCWD)
    return AT_FDCWD;
  return fd >= fds.size() ? -1 : fds[fd];
}<|MERGE_RESOLUTION|>--- conflicted
+++ resolved
@@ -91,14 +91,11 @@
   sys_getrandom_rand_xsubi[0] = 0xf0f0u;
   sys_getrandom_rand_xsubi[1] = 0x0f0fu;
   sys_getrandom_rand_xsubi[2] = 0x330eu;
-<<<<<<< HEAD
-=======
 }
 
 void syscall_t::enable_strace(const char *output_path)
 {
   m_strace.enable(output_path);
->>>>>>> b445dbfa
 }
 
 std::string syscall_t::do_chroot(const char* fn)
@@ -382,11 +379,6 @@
   std::vector<char> oname(olen), nname(nlen);
   memif->read(poname, olen, &oname[0]);
   memif->read(pnname, nlen, &nname[0]);
-<<<<<<< HEAD
-  return sysret_errno(linkat(fds.lookup(odirfd), do_chroot(&oname[0]).c_str(),
-                             fds.lookup(ndirfd), do_chroot(&nname[0]).c_str(),
-                             flags));
-=======
   reg_t ret = sysret_errno(linkat(fds.lookup(odirfd), do_chroot(&oname[0]).c_str(),
                                   fds.lookup(ndirfd), do_chroot(&nname[0]).c_str(),
                                   flags));
@@ -400,7 +392,6 @@
   m_strace.syscall_record_end(ret);
 
   return ret;
->>>>>>> b445dbfa
 }
 
 reg_t syscall_t::sys_unlinkat(reg_t dirfd, reg_t pname, reg_t len, reg_t flags, reg_t a4, reg_t a5, reg_t a6)
@@ -508,11 +499,6 @@
       break;
   }
   assert(buf[size-1] == 0);
-<<<<<<< HEAD
-  return sysret_errno(chdir(
-    do_chroot(&buf[0]).c_str())
-  );
-=======
   reg_t ret = sysret_errno(chdir(
     do_chroot(&buf[0]).c_str())
   );
@@ -522,7 +508,6 @@
   m_strace.syscall_record_end(ret);
 
   return ret;
->>>>>>> b445dbfa
 }
 
 reg_t syscall_t::sys_getdents64(reg_t fd, reg_t dirbuf, reg_t size, reg_t a3, reg_t a4, reg_t a5, reg_t a6)
@@ -549,8 +534,6 @@
     buf[i] = nrand48(sys_getrandom_rand_xsubi);
   }
   memif->write(pbuf, len, &buf[0]);
-<<<<<<< HEAD
-=======
 
   m_strace.syscall_record_begin("sys_getrandom", 278);
   m_strace.syscall_record_param_simple_ptr("buf", pbuf, 'o');
@@ -558,7 +541,6 @@
   m_strace.syscall_record_param_uint64(PASS_PARAM(flags));
   m_strace.syscall_record_end(len);
 
->>>>>>> b445dbfa
   return len;
 }
 
@@ -567,13 +549,6 @@
   std::vector<char> opath(olen), npath(nlen);
   memif->read(popath, olen, &opath[0]);
   memif->read(pnpath, nlen, &npath[0]);
-<<<<<<< HEAD
-  return sysret_errno(syscall(SYS_renameat2,
-    fds.lookup(odirfd), do_chroot(&opath[0]).c_str(),
-    fds.lookup(ndirfd), do_chroot(&npath[0]).c_str(),
-    flags)
-  );
-=======
   reg_t ret = sysret_errno(syscall(SYS_renameat2,
                                         fds.lookup(odirfd), do_chroot(&opath[0]).c_str(),
                                         fds.lookup(ndirfd), do_chroot(&npath[0]).c_str(),
@@ -588,7 +563,6 @@
   m_strace.syscall_record_end(ret);
 
   return ret;
->>>>>>> b445dbfa
 }
 
 void syscall_t::dispatch(reg_t mm)
